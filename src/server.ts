import {
  McpServer,
  ResourceTemplate,
} from '@modelcontextprotocol/sdk/server/mcp.js';
import { StdioServerTransport } from '@modelcontextprotocol/sdk/server/stdio.js';
import { z } from 'zod';
import fs from 'fs/promises';
import { CreateMessageResultSchema } from '@modelcontextprotocol/sdk/types.js';
import { Db } from './db/db';
import 'dotenv/config';
import { Users } from './db/schemas/users';
import { date } from 'zod/v4';
import { Spotify } from './spotify/spotify';

/**
 * Interface for campaign log entries
 */
interface CampaignLogEntry {
  id: number;
  title: string;
  content: string;
  date: string; // ISO 8601 format
  createdAt: string; // ISO 8601 format
}

/**
 * Interface for user objects
 */
interface User {
  id: number;
  name: string;
  email: string;
  address: string;
  phonenumber: string;
}

Db.init(); // Initialize the database connection
Users.insertOne({
  name: 'User2',
});

const server = new McpServer({
  name: 'role-playing-campaign-assistant',
  description:
    'A role-playing campaign assistant that helps track campaigns, characters, and events. Creates ambient music and sound effects. Generates images for encounters.',
  version: '0.1.0',
  capabilities: {
    resources: {},
    tools: {},
    promts: {},
  },
});

server.tool(
  'ttrpgmcp_search_in_spotify',
  'Search for a track in Spotify',
  {
    q: z.string().min(1, 'Search query is required'),
    type: z
      .array(
        z.enum([
          'album',
          'artist',
          'playlist',
          'track',
          'show',
          'episode',
          'audiobook',
        ])
      )
      .optional()
      .default(['track']),
    market: z.string().length(2).optional().or(z.literal('from_token')),
    limit: z.number().int().min(1).max(50).optional().default(20),
    offset: z.number().int().min(0).optional().default(0),
    include_external: z.literal('audio').optional(),
  },
  {
    title: 'Search in Spotify',
    description:
      'Search for a track in Spotify, by title or description. This could be used to search for ambiance music: "dark tense music"',
    readOnlyHint: true,
    openWorldHint: true,
  },
  async (params) => ({
    content: [
      {
        type: 'text',
        mimeType: 'application/json',
        text: JSON.stringify(await Spotify.search(params)),
      },
    ],
  })
);

server.tool(
  'ttrpgmcp_play_in_spotify',
  'Play a track in Spotify',
  {
    context_uri: z.string().optional(),
    uris: z.array(z.string()).optional(),
    offset: z
      .object({
        position: z.number().int().min(0).optional(),
        uri: z.string().optional(),
      })
      .optional(),
    position_ms: z.number().int().min(0).optional(),
  },
  {
    title: 'Play in Spotify',
    description:
      'Play a track in Spotify by its uri, or an artist/genere/album by its context uri.',
    readOnlyHint: true,
    openWorldHint: true,
  },
  async (params) => {
    if (!params.uris && !params.context_uri) {
      throw new Error('Either "uris" or "context_uri" must be provided.');
    }
    return {
      content: [
        {
          type: 'text',
          mimeType: 'application/json',
          text: JSON.stringify(await Spotify.playTrack(params)),
        },
      ],
    };
  }
);

server.tool(
  'ttrpgmcp_create_campaign_log',
  'Create a new campaign log entry',
  {
    title: z.string(),
    content: z.string(),
    date: z.string().optional(),
  },
  {
    title: 'Create Campaign Log',
    description: 'Creates a new campaign log entry with the provided details.',
    readOnlyHint: false,
    destructiveHint: false,
    idempotentHint: false,
    openWorldHint: true,
  },
  async (params) => {
    try {
      // Validate date if provided
      let logDate = new Date();
      if (params.date) {
        const parsedDate = new Date(params.date);
        if (isNaN(parsedDate.getTime())) {
          return {
            content: [
              {
                type: 'text',
                text: 'Invalid date format. Please use ISO 8601 format (YYYY-MM-DD or YYYY-MM-DDTHH:mm:ss)',
              },
            ],
          };
        }
        logDate = parsedDate;
      }

      // Read existing logs
      const logs = await fs
        .readFile('./src/data/campaign_logs.json', 'utf8')
        .then((data) => JSON.parse(data))
        .catch(() => []); // If file doesn't exist, start with an empty array

      // Generate unique ID
      const id =
        logs.length > 0
          ? Math.max(...logs.map((log: any) => log.id || 0)) + 1
          : 1;

      const logEntry = {
        id,
        title: params.title,
        content: params.content,
        date: logDate.toISOString(),
        createdAt: new Date().toISOString(),
      };

      // Add new log entry
      logs.push(logEntry);

      // Write updated logs back to file
      await fs.writeFile(
        './src/data/campaign_logs.json',
        JSON.stringify(logs, null, 2),
        'utf8'
      );

      return {
        content: [
          {
            type: 'text',
            text: `Campaign log entry created successfully with ID: ${id} and title: "${params.title}"`,
          },
        ],
      };
    } catch (error) {
      console.error('Error creating campaign log entry:', error);
      const errorMessage =
        error instanceof Error ? error.message : 'Unknown error';
      return {
        content: [
          {
            type: 'text',
            text: `Failed to create campaign log entry: ${errorMessage}`,
          },
        ],
      };
    }
  }
);

server.tool(
<<<<<<< HEAD
  'ttrpgmcp_create_logs_summary',
  'Create a summary of the last 3 campaign logs',
=======
  "ttrpgmcp_create_logs_summary",
  "Create a summary of the last campaign logs",
>>>>>>> dcb4d692
  {
    title: 'Create Logs Summary',
    readOnlyHint: false,
    destructiveHint: false,
    idempotentHint: false,
    openWorldHint: true,
  },
  async () => {
<<<<<<< HEAD
    const logs = await fs
      .readFile('./src/data/campaign_logs.json', 'utf8')
      .then((data) => JSON.parse(data) as CampaignLogEntry[])
      .catch(() => []); // If file doesn't exist, start with an empty array
=======
    const data = await fs.readFile("./src/data/campaign_logs.json", "utf8");
    const logs = JSON.parse(data) as CampaignLogEntry[];
>>>>>>> dcb4d692
    if (logs.length === 0) {
      return {
        content: [
          {
<<<<<<< HEAD
            type: 'text',
            text: 'No campaign logs found to summarize.',
=======
            type: "text",
            text: "No campaign logs found.",
>>>>>>> dcb4d692
          },
        ],
      };
    }

    // Get the last 1 logs
    const recentLogs = logs.slice(-1);
    // Parse to string
    const recentLogsString = recentLogs
      .map(
        (log) =>
          `Title: ${log.title}\nContent: ${log.content}\nDate: ${log.date}\nCreated At: ${log.createdAt}`
      )
      .join('\n\n');

    const res = await server.server.request(
      {
        method: 'sampling/createMessage',
        params: {
          messages: [
            {
              role: 'user',
              content: {
                type: 'text',
                text:
                  'Generate a summary of the last 3 campaign logs:\n\n' +
                  recentLogsString +
<<<<<<< HEAD
                  '\n\nProvide a concise overview of the key events and themes in these logs. Write a cohesive, third-person narrative summary of the last three TTRPG campaign sessions. Blend the events from each log into a single flowing story, maintaining a fantasy-adventure tone. Highlight character actions, important dialogue or moments (even if invented to enrich the summary), and build tension where appropriate. Focus on immersive storytelling rather than exposition or analysis. The summary should be engaging and suitable for sharing with players to recap the recent campaign events. Aim for a length of around 200-300 words.',
=======
                  "\n\nProvide a concise overview of the key events and themes in these logs. Write a cohesive, third-person narrative summary of the last three TTRPG campaign sessions. Blend the events from each log into a single flowing story, maintaining a fantasy-adventure tone. Highlight character actions, important dialogue or moments (even if invented to enrich the summary), and build tension where appropriate. Focus on immersive storytelling rather than exposition or analysis. The summary should be engaging and suitable for sharing with players to recap the recent campaign events. Aim for a length of around 100 words.",
>>>>>>> dcb4d692
              },
            },
          ],
          maxTokens: 1024,
        },
      },
      CreateMessageResultSchema
    );

    if (res.content.type !== 'text') {
      return {
        content: [{ type: 'text', text: 'Failed to generate user data' }],
      };
    }

    try {
      const summary = res.content.text
        .trim()
        .replace(/^```/, '')
        .replace(/```$/, '')
        .trim();

      return {
        content: [
          {
            type: 'text',
            text: `Summary of the last 3 campaign logs:\n\n${summary}`,
          },
        ],
      };
    } catch {
      return {
        content: [{ type: 'text', text: 'Failed to generate user data' }],
      };
    }
  }
);

server.tool(
  'create-random-user',
  'Create a random user with fake data',
  {
    title: 'Create Random User',
    readOnlyHint: false,
    destructiveHint: false,
    idempotentHint: false,
    openWorldHint: true,
  },
  async () => {
    const res = await server.server.request(
      {
        method: 'sampling/createMessage',
        params: {
          messages: [
            {
              role: 'user',
              content: {
                type: 'text',
                text: 'Generate fake user data. The user should have a realistic name, email, address, and phone number. Return this data as a JSON object with no other text or formatter so it can be used with JSON.parse.',
              },
            },
          ],
          maxTokens: 1024,
        },
      },
      CreateMessageResultSchema
    );

    if (res.content.type !== 'text') {
      return {
        content: [{ type: 'text', text: 'Failed to generate user data' }],
      };
    }

    try {
      const fakeUser = JSON.parse(
        res.content.text
          .trim()
          .replace(/^```json/, '')
          .replace(/```$/, '')
          .trim()
      );

      const id = await createUser(fakeUser);
      return {
        content: [{ type: 'text', text: `User ${id} created successfully` }],
      };
    } catch {
      return {
        content: [{ type: 'text', text: 'Failed to generate user data' }],
      };
    }
  }
);

server.tool(
  'ttrpgmcp_create_background_image',
  'Create a background image for a campaign',
  {
<<<<<<< HEAD
    title: 'Create Background Image',
=======
    description: z.string().optional(),
  },
  {
    title: "Create Background Image",
>>>>>>> dcb4d692
    readOnlyHint: false,
    destructiveHint: false,
    idempotentHint: false,
    openWorldHint: true,
  },
  async (params) => {
    const basePrompt =
      "Generate a background image for a fantasy tabletop role-playing game campaign. The image should be atmospheric, with rich details and dramatic lighting, suitable for a TTRPG setting.";
    const customDescription = params.description
      ? ` ${params.description}`
      : "";
    const fullPrompt = `${basePrompt}${customDescription} Return this data as a JSON object with no other text or formatter so it can be used with JSON.parse. Return the image URL in a field called 'imageUrl'.`;

    const res = await server.server.request(
      {
        method: 'sampling/createMessage',
        params: {
          messages: [
            {
              role: 'user',
              content: {
<<<<<<< HEAD
                type: 'text',
                text: "Generate a background image for a fantasy tabletop role-playing game campaign. The image should be atmospheric, with rich details and dramatic lighting, suitable for a TTRPG setting. Return this data as a JSON object with no other text or formatter so it can be used with JSON.parse. Return the image URL in a field called 'imageUrl'.",
=======
                type: "text",
                text: fullPrompt,
>>>>>>> dcb4d692
              },
            },
          ],
          maxTokens: 1024,
        },
      },
      CreateMessageResultSchema
    );

    if (res.content.type !== 'text') {
      return {
        content: [{ type: 'text', text: 'Failed to generate user data' }],
      };
    }

    try {
      const imageUrl = JSON.parse(
        res.content.text
          .trim()
          .replace(/^```json/, '')
          .replace(/```$/, '')
          .trim()
      ).imageUrl;
      if (!imageUrl || typeof imageUrl !== 'string') {
        return {
          content: [{ type: 'text', text: 'Invalid image URL generated' }],
        };
      }

      return {
        content: [
          {
            type: 'text',
            text: `Background image created successfully: ${imageUrl}`,
          },
        ],
      };
    } catch {
      return {
        content: [{ type: 'text', text: 'Failed to generate user data' }],
      };
    }
  }
);

server.tool(
  'ttrpgmcp_get_last_campaign_log',
  'Get the last campaign log entry',
  {},
  {
    title: 'Get Last Campaign Log',
    description: 'Retrieves the most recent campaign log entry.',
    readOnlyHint: true,
    destructiveHint: false,
    idempotentHint: true,
    openWorldHint: true,
  },
  async () => {
    try {
      const data = await fs.readFile('./src/data/campaign_logs.json', 'utf8');
      const logs = JSON.parse(data) as CampaignLogEntry[];
      if (logs.length === 0) {
        return {
          content: [
            {
              type: 'text',
              text: 'No campaign logs found.',
            },
          ],
        };
      }
      const lastLog = logs[logs.length - 1];
      return {
        content: [
          {
            type: 'text',
            text: `Last campaign log entry:\n\nTitle: ${lastLog.title}\nContent: ${lastLog.content}\nDate: ${lastLog.date}\nCreated At: ${lastLog.createdAt}`,
          },
        ],
      };
    } catch (error) {
      console.error('Error reading campaign logs:', error);
      return {
        content: [
          {
            type: 'text',
            text: 'Failed to read campaign logs. Please ensure the file exists.',
          },
        ],
      };
    }
  }
);

<<<<<<< HEAD
server.tool(
  'ttrpgmcp_get_n_campaign_logs',
  'Get the last N campaign log entries',
  {
    count: z.number().min(1).max(100).default(5),
  },
  {
    title: 'Get Last N Campaign Logs',
    description: 'Retrieves the last N campaign log entries.',
    readOnlyHint: true,
    destructiveHint: false,
    idempotentHint: true,
    openWorldHint: true,
  },
  async (params) => {
    try {
      const data = await fs.readFile('./src/data/campaign_logs.json', 'utf8');
      const logs = JSON.parse(data) as CampaignLogEntry[];
      if (logs.length === 0) {
        return {
          content: [
            {
              type: 'text',
              text: 'No campaign logs found.',
            },
          ],
        };
      }
      // Get the last N entries
      const recentLogs = logs.slice(-params.count);
      return {
        content: [
          {
            type: 'text',
            text: `Last ${params.count} campaign log entries:\n\n${recentLogs
              .map(
                (log) =>
                  `Title: ${log.title}\nContent: ${log.content}\nDate: ${log.date}\nCreated At: ${log.createdAt}\n`
              )
              .join('\n')}`,
          },
        ],
      };
    } catch (error) {
      console.error('Error reading campaign logs:', error);
      return {
        content: [
          {
            type: 'text',
            text: 'Failed to read campaign logs. Please ensure the file exists.',
          },
        ],
      };
    }
  }
);

=======
>>>>>>> dcb4d692
server.resource(
  'campaign-logs',
  'campaign-logs://all',
  {
    description: 'Get all campaign logs',
    title: 'Get All Campaign Logs',
    mimeType: 'application/json',
  },
  async (uri) => {
    try {
      const data = await fs.readFile('./src/data/campaign_logs.json', 'utf8');
      const logs = JSON.parse(data) as CampaignLogEntry[];
      return {
        contents: [
          {
            uri: uri.href,
            type: 'text',
            text: JSON.stringify(logs, null, 2),
            mimeType: 'application/json',
          },
        ],
      };
    } catch (error) {
      if (
        error instanceof Error &&
        'code' in error &&
        error.code === 'ENOENT'
      ) {
        // If file doesn't exist, return an empty array
        return {
          contents: [
            {
              uri: uri.href,
              type: 'text',
              text: JSON.stringify([]),
              mimeType: 'application/json',
            },
          ],
        };
      }
      console.error('Error reading campaign logs:', error);
      return {
        contents: [
          {
            uri: uri.href,
            type: 'text',
            text: JSON.stringify({ error: 'Failed to read campaign logs' }),
            mimeType: 'application/json',
          },
        ],
      };
    }
  }
);

server.prompt(
  'generate_image_encounter',
  'Generate an image for an encounter based on a description',
  {
    description: z.string(),
  },
  ({ description }) => {
    return {
      messages: [
        {
          role: 'user',
          content: {
            type: 'text',
            text: `Generate a detailed fantasy tabletop role-playing game scene based on this description: ${description}. Create an atmospheric image with rich details, dramatic lighting, and an immersive environment suitable for a TTRPG encounter background.`,
          },
        },
      ],
    };
  }
);

server.prompt(
  'generate_log_summary_for_last_3_logs',
  'Generate a summary of the last 3 campaign logs',
  {},
  async () => {
    try {
      const data = await fs.readFile('./src/data/campaign_logs.json', 'utf8');
      const logs = JSON.parse(data) as CampaignLogEntry[];
      if (logs.length === 0) {
        return {
          messages: [
            {
              role: 'user',
              content: {
                type: 'text',
                text: 'No campaign logs found to summarize.',
              },
            },
          ],
        };
      }
      // Get the last 3 logs
      const recentLogs = logs.slice(-3);
      const summary = recentLogs
        .map(
          (log) =>
            `Title: ${log.title}\nContent: ${log.content}\nDate: ${log.date}\nCreated At: ${log.createdAt}`
        )
        .join('\n\n');
      return {
        messages: [
          {
            role: 'user',
            content: {
              type: 'text',
              text: `Generate a summary of the last 3 campaign logs:\n\n${summary}\n\nProvide a concise overview of the key events and themes in these logs.
              Write a cohesive, third-person narrative summary of the last three TTRPG campaign sessions. Blend the events from each log into a single flowing story, maintaining a fantasy-adventure tone. Highlight character actions, important dialogue or moments (even if invented to enrich the summary), and build tension where appropriate. Focus on immersive storytelling rather than exposition or analysis. The summary should be engaging and suitable for sharing with players to recap the recent campaign events. Aim for a length of around 200-300 words.
              `,
            },
          },
        ],
      };
    } catch (error) {
      console.error('Error generating log summary:', error);
      const errorMessage =
        error instanceof Error ? error.message : 'Unknown error';
      return {
        messages: [
          {
            role: 'user',
            content: {
              type: 'text',
              text: `Failed to generate log summary: ${errorMessage}`,
            },
          },
        ],
      };
    }
  }
);

async function getUsers() {
  try {
    const data = await fs.readFile('./src/data/users.json', 'utf8');
    return JSON.parse(data);
  } catch (error) {
    if (error instanceof Error && 'code' in error && error.code === 'ENOENT') {
      // If file doesn't exist, return an empty array
      return [];
    }
    throw error;
  }
}

async function createUser(user: {
  name: string;
  email: string;
  address: string;
  phonenumber: string;
}) {
  try {
    // Method 1: Read file directly with fs (more reliable)
    const users = await getUsers();

    const id = users.length + 1;
    users.push({ id, ...user });

    await fs.writeFile(
      './src/data/users.json',
      JSON.stringify(users, null, 2),
      'utf8'
    );

    return id;
  } catch (error) {
    // If file doesn't exist, create it with initial data
    if (error instanceof Error && 'code' in error && error.code === 'ENOENT') {
      const users = [];
      const id = 1;
      users.push({ id, ...user });

      await fs.writeFile(
        './src/data/users.json',
        JSON.stringify(users, null, 2),
        'utf8'
      );
      return id;
    }
    throw error;
  }
}

async function main() {
  const transport = new StdioServerTransport();
  await server.connect(transport);
  console.log('Server is running and waiting for requests...');
}

main();<|MERGE_RESOLUTION|>--- conflicted
+++ resolved
@@ -220,13 +220,8 @@
 );
 
 server.tool(
-<<<<<<< HEAD
   'ttrpgmcp_create_logs_summary',
-  'Create a summary of the last 3 campaign logs',
-=======
-  "ttrpgmcp_create_logs_summary",
-  "Create a summary of the last campaign logs",
->>>>>>> dcb4d692
+  'Create a summary of the last campaign logs',
   {
     title: 'Create Logs Summary',
     readOnlyHint: false,
@@ -235,26 +230,14 @@
     openWorldHint: true,
   },
   async () => {
-<<<<<<< HEAD
-    const logs = await fs
-      .readFile('./src/data/campaign_logs.json', 'utf8')
-      .then((data) => JSON.parse(data) as CampaignLogEntry[])
-      .catch(() => []); // If file doesn't exist, start with an empty array
-=======
-    const data = await fs.readFile("./src/data/campaign_logs.json", "utf8");
+    const data = await fs.readFile('./src/data/campaign_logs.json', 'utf8');
     const logs = JSON.parse(data) as CampaignLogEntry[];
->>>>>>> dcb4d692
     if (logs.length === 0) {
       return {
         content: [
           {
-<<<<<<< HEAD
-            type: 'text',
-            text: 'No campaign logs found to summarize.',
-=======
-            type: "text",
-            text: "No campaign logs found.",
->>>>>>> dcb4d692
+            type: 'text',
+            text: 'No campaign logs found.',
           },
         ],
       };
@@ -282,11 +265,7 @@
                 text:
                   'Generate a summary of the last 3 campaign logs:\n\n' +
                   recentLogsString +
-<<<<<<< HEAD
-                  '\n\nProvide a concise overview of the key events and themes in these logs. Write a cohesive, third-person narrative summary of the last three TTRPG campaign sessions. Blend the events from each log into a single flowing story, maintaining a fantasy-adventure tone. Highlight character actions, important dialogue or moments (even if invented to enrich the summary), and build tension where appropriate. Focus on immersive storytelling rather than exposition or analysis. The summary should be engaging and suitable for sharing with players to recap the recent campaign events. Aim for a length of around 200-300 words.',
-=======
-                  "\n\nProvide a concise overview of the key events and themes in these logs. Write a cohesive, third-person narrative summary of the last three TTRPG campaign sessions. Blend the events from each log into a single flowing story, maintaining a fantasy-adventure tone. Highlight character actions, important dialogue or moments (even if invented to enrich the summary), and build tension where appropriate. Focus on immersive storytelling rather than exposition or analysis. The summary should be engaging and suitable for sharing with players to recap the recent campaign events. Aim for a length of around 100 words.",
->>>>>>> dcb4d692
+                  '\n\nProvide a concise overview of the key events and themes in these logs. Write a cohesive, third-person narrative summary of the last three TTRPG campaign sessions. Blend the events from each log into a single flowing story, maintaining a fantasy-adventure tone. Highlight character actions, important dialogue or moments (even if invented to enrich the summary), and build tension where appropriate. Focus on immersive storytelling rather than exposition or analysis. The summary should be engaging and suitable for sharing with players to recap the recent campaign events. Aim for a length of around 100 words.',
               },
             },
           ],
@@ -386,14 +365,10 @@
   'ttrpgmcp_create_background_image',
   'Create a background image for a campaign',
   {
-<<<<<<< HEAD
+    description: z.string().optional(),
+  },
+  {
     title: 'Create Background Image',
-=======
-    description: z.string().optional(),
-  },
-  {
-    title: "Create Background Image",
->>>>>>> dcb4d692
     readOnlyHint: false,
     destructiveHint: false,
     idempotentHint: false,
@@ -401,10 +376,10 @@
   },
   async (params) => {
     const basePrompt =
-      "Generate a background image for a fantasy tabletop role-playing game campaign. The image should be atmospheric, with rich details and dramatic lighting, suitable for a TTRPG setting.";
+      'Generate a background image for a fantasy tabletop role-playing game campaign. The image should be atmospheric, with rich details and dramatic lighting, suitable for a TTRPG setting.';
     const customDescription = params.description
       ? ` ${params.description}`
-      : "";
+      : '';
     const fullPrompt = `${basePrompt}${customDescription} Return this data as a JSON object with no other text or formatter so it can be used with JSON.parse. Return the image URL in a field called 'imageUrl'.`;
 
     const res = await server.server.request(
@@ -415,13 +390,8 @@
             {
               role: 'user',
               content: {
-<<<<<<< HEAD
                 type: 'text',
-                text: "Generate a background image for a fantasy tabletop role-playing game campaign. The image should be atmospheric, with rich details and dramatic lighting, suitable for a TTRPG setting. Return this data as a JSON object with no other text or formatter so it can be used with JSON.parse. Return the image URL in a field called 'imageUrl'.",
-=======
-                type: "text",
                 text: fullPrompt,
->>>>>>> dcb4d692
               },
             },
           ],
@@ -516,66 +486,6 @@
   }
 );
 
-<<<<<<< HEAD
-server.tool(
-  'ttrpgmcp_get_n_campaign_logs',
-  'Get the last N campaign log entries',
-  {
-    count: z.number().min(1).max(100).default(5),
-  },
-  {
-    title: 'Get Last N Campaign Logs',
-    description: 'Retrieves the last N campaign log entries.',
-    readOnlyHint: true,
-    destructiveHint: false,
-    idempotentHint: true,
-    openWorldHint: true,
-  },
-  async (params) => {
-    try {
-      const data = await fs.readFile('./src/data/campaign_logs.json', 'utf8');
-      const logs = JSON.parse(data) as CampaignLogEntry[];
-      if (logs.length === 0) {
-        return {
-          content: [
-            {
-              type: 'text',
-              text: 'No campaign logs found.',
-            },
-          ],
-        };
-      }
-      // Get the last N entries
-      const recentLogs = logs.slice(-params.count);
-      return {
-        content: [
-          {
-            type: 'text',
-            text: `Last ${params.count} campaign log entries:\n\n${recentLogs
-              .map(
-                (log) =>
-                  `Title: ${log.title}\nContent: ${log.content}\nDate: ${log.date}\nCreated At: ${log.createdAt}\n`
-              )
-              .join('\n')}`,
-          },
-        ],
-      };
-    } catch (error) {
-      console.error('Error reading campaign logs:', error);
-      return {
-        content: [
-          {
-            type: 'text',
-            text: 'Failed to read campaign logs. Please ensure the file exists.',
-          },
-        ],
-      };
-    }
-  }
-);
-
-=======
->>>>>>> dcb4d692
 server.resource(
   'campaign-logs',
   'campaign-logs://all',
